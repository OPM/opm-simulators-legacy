/*
  Copyright 2012 SINTEF ICT, Applied Mathematics.

  This file is part of the Open Porous Media project (OPM).

  OPM is free software: you can redistribute it and/or modify
  it under the terms of the GNU General Public License as published by
  the Free Software Foundation, either version 3 of the License, or
  (at your option) any later version.

  OPM is distributed in the hope that it will be useful,
  but WITHOUT ANY WARRANTY; without even the implied warranty of
  MERCHANTABILITY or FITNESS FOR A PARTICULAR PURPOSE.  See the
  GNU General Public License for more details.

  You should have received a copy of the GNU General Public License
  along with OPM.  If not, see <http://www.gnu.org/licenses/>.
*/

#ifndef OPM_MISCUTILITIES_HEADER_INCLUDED
#define OPM_MISCUTILITIES_HEADER_INCLUDED


#include <opm/core/grid.h>
#include <opm/core/fluid/IncompPropertiesInterface.hpp>
#include <vector>


namespace Opm
{

    /// @brief Computes pore volume of all cells in a grid.
    /// @param[in]  grid      a grid
    /// @param[in]  props     rock and fluid properties
    /// @param[out] porevol   the pore volume by cell.
    void computePorevolume(const UnstructuredGrid& grid,
			   const Opm::IncompPropertiesInterface& props,
			   std::vector<double>& porevol);


    /// @brief Computes total saturated volumes over all grid cells.
    /// @param[out] pv        the pore volume by cell.
    /// @param[in]  s         saturation values (for all P phases)
    /// @param[out] sat_vol   must point to a valid array with P elements,
    ///                       where P = s.size()/pv.size().
    ///                       For each phase p, we compute
    ///                       sat_vol_p = sum_i s_p_i pv_i
    void computeSaturatedVol(const std::vector<double>& pv,
			     const std::vector<double>& s,
			     double* sat_vol);


    /// @brief Computes average saturations over all grid cells.
    /// @param[out] pv        the pore volume by cell.
    /// @param[in]  s         saturation values (for all P phases)
    /// @param[out] aver_sat  must point to a valid array with P elements,
    ///                       where P = s.size()/pv.size().
    ///                       For each phase p, we compute
    ///                       aver_sat_p = (sum_i s_p_i pv_i) / (sum_i pv_i).
    void computeAverageSat(const std::vector<double>& pv,
			   const std::vector<double>& s,
			   double* aver_sat);


    /// @brief Computes injected and produced volumes of all phases.
    /// Note 1: assumes that only the first phase is injected.
    /// Note 2: assumes that transport has been done with an
    ///         implicit method, i.e. that the current state
    ///         gives the mobilities used for the preceding timestep.
    /// @param[in]  props     fluid and rock properties.
    /// @param[in]  s         saturation values (for all P phases)
    /// @param[in]  src       if < 0: total outflow, if > 0: first phase inflow.
    /// @param[in]  dt        timestep used
    /// @param[out] injected  must point to a valid array with P elements,
    ///                       where P = s.size()/src.size().
    /// @param[out] produced  must also point to a valid array with P elements.
    void computeInjectedProduced(const IncompPropertiesInterface& props,
				 const std::vector<double>& s,
				 const std::vector<double>& src,
				 const double dt,
				 double* injected,
				 double* produced);

    /// @brief Computes total mobility for a set of saturation values.
    /// @param[in]  props     rock and fluid properties
    /// @param[in]  cells     cells with which the saturation values are associated
    /// @param[in]  s         saturation values (for all phases)
    /// @param[out] totmob    total mobilities.
    void computeTotalMobility(const Opm::IncompPropertiesInterface& props,
			      const std::vector<int>& cells,
			      const std::vector<double>& s,
			      std::vector<double>& totmob);

    /// @brief Computes total mobility and omega for a set of saturation values.
    /// @param[in]  props     rock and fluid properties
    /// @param[in]  cells     cells with which the saturation values are associated
    /// @param[in]  s         saturation values (for all phases)
    /// @param[out] totmob    total mobility
    /// @param[out] omega     mobility-weighted (or fractional-flow weighted)
    ///                       fluid densities.
    void computeTotalMobilityOmega(const Opm::IncompPropertiesInterface& props,
				   const std::vector<int>& cells,
				   const std::vector<double>& s,
				   std::vector<double>& totmob,
				   std::vector<double>& omega);

<<<<<<< HEAD
    void computePhaseMobilities(const Opm::IncompPropertiesInterface& props,
                                const std::vector<int>&               cells,
                                const std::vector<double>&            s    ,
                                std::vector<double>&                  pmobc);
=======
    /// Compute two-phase transport source terms from face fluxes,
    /// and pressure equation source terms. This puts boundary flows
    /// into the source terms for the transport equation.
    /// \param[in]  grid          The grid used.
    /// \param[in]  src           Pressure eq. source terms. The sign convention is:
    ///                           (+) positive  total inflow (positive velocity divergence)
    ///                           (-) negative  total outflow
    /// \param[in]  faceflux      Signed face fluxes, typically the result from a flow solver.
    /// \param[in]  inflow_frac   Fraction of inflow that consists of first phase.
    ///                           Example: if only water is injected, inflow_frac == 1.0.
    ///                           Note: it is not possible (with this method) to use different fractions
    ///                           for different inflow sources, be they source terms of boundary flows.
    /// \param[out] transport_src The transport source terms. They are to be interpreted depending on sign:
    ///                           (+) positive  inflow of first phase (water)
    ///                           (-) negative  total outflow of both phases
    void computeTransportSource(const UnstructuredGrid& grid,
				const std::vector<double>& src,
				const std::vector<double>& faceflux,
				const double inflow_frac,
				std::vector<double>& transport_src);
>>>>>>> aa994bd9

    /// @brief Estimates a scalar cell velocity from face fluxes.
    /// @param[in]  grid            a grid
    /// @param[in]  face_flux       signed per-face fluxes
    /// @param[out] cell_velocity   the estimated velocities.
    void estimateCellVelocity(const UnstructuredGrid& grid,
			      const std::vector<double>& face_flux,
			      std::vector<double>& cell_velocity);

    /// Extract a vector of water saturations from a vector of
    /// interleaved water and oil saturations.
    void toWaterSat(const std::vector<double>& sboth,
		    std::vector<double>& sw);

    /// Make a vector of interleaved water and oil saturations from
    /// a vector of water saturations.
    void toBothSat(const std::vector<double>& sw,
		   std::vector<double>& sboth);

} // namespace Opm

#endif // OPM_MISCUTILITIES_HEADER_INCLUDED<|MERGE_RESOLUTION|>--- conflicted
+++ resolved
@@ -104,12 +104,13 @@
 				   std::vector<double>& totmob,
 				   std::vector<double>& omega);
 
-<<<<<<< HEAD
+
     void computePhaseMobilities(const Opm::IncompPropertiesInterface& props,
                                 const std::vector<int>&               cells,
                                 const std::vector<double>&            s    ,
                                 std::vector<double>&                  pmobc);
-=======
+
+
     /// Compute two-phase transport source terms from face fluxes,
     /// and pressure equation source terms. This puts boundary flows
     /// into the source terms for the transport equation.
@@ -130,7 +131,7 @@
 				const std::vector<double>& faceflux,
 				const double inflow_frac,
 				std::vector<double>& transport_src);
->>>>>>> aa994bd9
+
 
     /// @brief Estimates a scalar cell velocity from face fluxes.
     /// @param[in]  grid            a grid
