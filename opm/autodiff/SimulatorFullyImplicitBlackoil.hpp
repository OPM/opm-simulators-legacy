--- conflicted
+++ resolved
@@ -70,14 +70,8 @@
                                        BlackoilPropsAdInterface& props,
                                        const RockCompressibility* rock_comp_props,
                                        WellsManager& wells_manager,
-<<<<<<< HEAD
-                                       LinearSolverInterface& linsolver,
+                                       FullyImplicitSystemSolverInterface& linsolver,
                                        const double* gravity);
-=======
-                                       FullyImplicitSystemSolverInterface& linsolver,
-                                       const double* gravity,
-                                       EclipseWriter &writer);
->>>>>>> ce31babf
 
         /// Run the simulation.
         /// This will run succesive timesteps until timer.done() is true. It will
